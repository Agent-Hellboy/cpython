--- conflicted
+++ resolved
@@ -1102,11 +1102,8 @@
 Ionel Simionescu
 Kirill Simonov
 Nathan Paul Simons
-<<<<<<< HEAD
 Adam Simpkins
-=======
 Ravi Sinha
->>>>>>> 40507921
 Janne Sinkkonen
 Ng Pheng Siong
 George Sipe
