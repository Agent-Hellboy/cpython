--- conflicted
+++ resolved
@@ -29,9 +29,6 @@
 exit:
     return return_value;
 }
-<<<<<<< HEAD
-/*[clinic end generated code: output=e1ad587147323e19 input=a9049054013a1b77]*/
-=======
 
 PyDoc_STRVAR(_weakref__remove_dead_weakref__doc__,
 "_remove_dead_weakref($module, dct, key, /)\n"
@@ -54,12 +51,12 @@
     PyObject *key;
 
     if (!PyArg_ParseTuple(args, "O!O:_remove_dead_weakref",
-        &PyDict_Type, &dct, &key))
+        &PyDict_Type, &dct, &key)) {
         goto exit;
+    }
     return_value = _weakref__remove_dead_weakref_impl(module, dct, key);
 
 exit:
     return return_value;
 }
-/*[clinic end generated code: output=5764cb64a6f66ffd input=a9049054013a1b77]*/
->>>>>>> e10ca3a0
+/*[clinic end generated code: output=e860dd818a44bc9b input=a9049054013a1b77]*/