# Copyright 2001-2022 by Vinay Sajip. All Rights Reserved.
#
# Permission to use, copy, modify, and distribute this software and its
# documentation for any purpose and without fee is hereby granted,
# provided that the above copyright notice appear in all copies and that
# both that copyright notice and this permission notice appear in
# supporting documentation, and that the name of Vinay Sajip
# not be used in advertising or publicity pertaining to distribution
# of the software without specific, written prior permission.
# VINAY SAJIP DISCLAIMS ALL WARRANTIES WITH REGARD TO THIS SOFTWARE, INCLUDING
# ALL IMPLIED WARRANTIES OF MERCHANTABILITY AND FITNESS. IN NO EVENT SHALL
# VINAY SAJIP BE LIABLE FOR ANY SPECIAL, INDIRECT OR CONSEQUENTIAL DAMAGES OR
# ANY DAMAGES WHATSOEVER RESULTING FROM LOSS OF USE, DATA OR PROFITS, WHETHER
# IN AN ACTION OF CONTRACT, NEGLIGENCE OR OTHER TORTIOUS ACTION, ARISING OUT
# OF OR IN CONNECTION WITH THE USE OR PERFORMANCE OF THIS SOFTWARE.

"""
Configuration functions for the logging package for Python. The core package
is based on PEP 282 and comments thereto in comp.lang.python, and influenced
by Apache's log4j system.

Copyright (C) 2001-2022 Vinay Sajip. All Rights Reserved.

To use, simply 'import logging' and log away!
"""

import errno
import functools
import io
import logging
import logging.handlers
import os
import queue
import re
import struct
import threading
import traceback

from socketserver import ThreadingTCPServer, StreamRequestHandler


DEFAULT_LOGGING_CONFIG_PORT = 9030

RESET_ERROR = errno.ECONNRESET

#
#   The following code implements a socket listener for on-the-fly
#   reconfiguration of logging.
#
#   _listener holds the server object doing the listening
_listener = None

def fileConfig(fname, defaults=None, disable_existing_loggers=True, encoding=None):
    """
    Read the logging configuration from a ConfigParser-format file.

    This can be called several times from an application, allowing an end user
    the ability to select from various pre-canned configurations (if the
    developer provides a mechanism to present the choices and load the chosen
    configuration).
    """
    import configparser
    
    if isinstance(fname, str):
        if not os.path.exists(fname):
            raise FileNotFoundError(f"{fname} doesn't exit")
        elif not os.path.getsize(fname):
            raise ValueError(f"{fname} configuration file is empty")

    if isinstance(fname, configparser.RawConfigParser):
        cp = fname
    else:
<<<<<<< HEAD
        try:
            cp = configparser.ConfigParser(defaults)
            if hasattr(fname, 'readline'):
                cp.read_file(fname)
            else:
                encoding = io.text_encoding(encoding)
                cp.read(fname, encoding=encoding)
        except configparser.ParsingError as e:
            raise ValueError(f"{fname} is invalid, errored with: {e}")
        
=======
        cp = configparser.ConfigParser(defaults)
        if hasattr(fname, 'readline'):
            cp.read_file(fname)
        else:
            encoding = io.text_encoding(encoding)
            files = cp.read(fname, encoding=encoding)
            if not files:
                raise ValueError(f"{fname} doesn't exist")
>>>>>>> 091cfc53
    formatters = _create_formatters(cp)

    # critical section
    logging._acquireLock()
    try:
        _clearExistingHandlers()

        # Handlers add themselves to logging._handlers
        handlers = _install_handlers(cp, formatters)
        _install_loggers(cp, handlers, disable_existing_loggers)
    finally:
        logging._releaseLock()


def _resolve(name):
    """Resolve a dotted name to a global object."""
    name = name.split('.')
    used = name.pop(0)
    found = __import__(used)
    for n in name:
        used = used + '.' + n
        try:
            found = getattr(found, n)
        except AttributeError:
            __import__(used)
            found = getattr(found, n)
    return found

def _strip_spaces(alist):
    return map(str.strip, alist)

def _create_formatters(cp):
    """Create and return formatters"""
    flist = cp["formatters"]["keys"]
    if not len(flist):
        return {}
    flist = flist.split(",")
    flist = _strip_spaces(flist)
    formatters = {}
    for form in flist:
        sectname = "formatter_%s" % form
        fs = cp.get(sectname, "format", raw=True, fallback=None)
        dfs = cp.get(sectname, "datefmt", raw=True, fallback=None)
        stl = cp.get(sectname, "style", raw=True, fallback='%')
        defaults = cp.get(sectname, "defaults", raw=True, fallback=None)

        c = logging.Formatter
        class_name = cp[sectname].get("class")
        if class_name:
            c = _resolve(class_name)

        if defaults is not None:
            defaults = eval(defaults, vars(logging))
            f = c(fs, dfs, stl, defaults=defaults)
        else:
            f = c(fs, dfs, stl)
        formatters[form] = f
    return formatters


def _install_handlers(cp, formatters):
    """Install and return handlers"""
    hlist = cp["handlers"]["keys"]
    if not len(hlist):
        return {}
    hlist = hlist.split(",")
    hlist = _strip_spaces(hlist)
    handlers = {}
    fixups = [] #for inter-handler references
    for hand in hlist:
        section = cp["handler_%s" % hand]
        klass = section["class"]
        fmt = section.get("formatter", "")
        try:
            klass = eval(klass, vars(logging))
        except (AttributeError, NameError):
            klass = _resolve(klass)
        args = section.get("args", '()')
        args = eval(args, vars(logging))
        kwargs = section.get("kwargs", '{}')
        kwargs = eval(kwargs, vars(logging))
        h = klass(*args, **kwargs)
        h.name = hand
        if "level" in section:
            level = section["level"]
            h.setLevel(level)
        if len(fmt):
            h.setFormatter(formatters[fmt])
        if issubclass(klass, logging.handlers.MemoryHandler):
            target = section.get("target", "")
            if len(target): #the target handler may not be loaded yet, so keep for later...
                fixups.append((h, target))
        handlers[hand] = h
    #now all handlers are loaded, fixup inter-handler references...
    for h, t in fixups:
        h.setTarget(handlers[t])
    return handlers

def _handle_existing_loggers(existing, child_loggers, disable_existing):
    """
    When (re)configuring logging, handle loggers which were in the previous
    configuration but are not in the new configuration. There's no point
    deleting them as other threads may continue to hold references to them;
    and by disabling them, you stop them doing any logging.

    However, don't disable children of named loggers, as that's probably not
    what was intended by the user. Also, allow existing loggers to NOT be
    disabled if disable_existing is false.
    """
    root = logging.root
    for log in existing:
        logger = root.manager.loggerDict[log]
        if log in child_loggers:
            if not isinstance(logger, logging.PlaceHolder):
                logger.setLevel(logging.NOTSET)
                logger.handlers = []
                logger.propagate = True
        else:
            logger.disabled = disable_existing

def _install_loggers(cp, handlers, disable_existing):
    """Create and install loggers"""

    # configure the root first
    llist = cp["loggers"]["keys"]
    llist = llist.split(",")
    llist = list(_strip_spaces(llist))
    llist.remove("root")
    section = cp["logger_root"]
    root = logging.root
    log = root
    if "level" in section:
        level = section["level"]
        log.setLevel(level)
    for h in root.handlers[:]:
        root.removeHandler(h)
    hlist = section["handlers"]
    if len(hlist):
        hlist = hlist.split(",")
        hlist = _strip_spaces(hlist)
        for hand in hlist:
            log.addHandler(handlers[hand])

    #and now the others...
    #we don't want to lose the existing loggers,
    #since other threads may have pointers to them.
    #existing is set to contain all existing loggers,
    #and as we go through the new configuration we
    #remove any which are configured. At the end,
    #what's left in existing is the set of loggers
    #which were in the previous configuration but
    #which are not in the new configuration.
    existing = list(root.manager.loggerDict.keys())
    #The list needs to be sorted so that we can
    #avoid disabling child loggers of explicitly
    #named loggers. With a sorted list it is easier
    #to find the child loggers.
    existing.sort()
    #We'll keep the list of existing loggers
    #which are children of named loggers here...
    child_loggers = []
    #now set up the new ones...
    for log in llist:
        section = cp["logger_%s" % log]
        qn = section["qualname"]
        propagate = section.getint("propagate", fallback=1)
        logger = logging.getLogger(qn)
        if qn in existing:
            i = existing.index(qn) + 1 # start with the entry after qn
            prefixed = qn + "."
            pflen = len(prefixed)
            num_existing = len(existing)
            while i < num_existing:
                if existing[i][:pflen] == prefixed:
                    child_loggers.append(existing[i])
                i += 1
            existing.remove(qn)
        if "level" in section:
            level = section["level"]
            logger.setLevel(level)
        for h in logger.handlers[:]:
            logger.removeHandler(h)
        logger.propagate = propagate
        logger.disabled = 0
        hlist = section["handlers"]
        if len(hlist):
            hlist = hlist.split(",")
            hlist = _strip_spaces(hlist)
            for hand in hlist:
                logger.addHandler(handlers[hand])

    #Disable any old loggers. There's no point deleting
    #them as other threads may continue to hold references
    #and by disabling them, you stop them doing any logging.
    #However, don't disable children of named loggers, as that's
    #probably not what was intended by the user.
    #for log in existing:
    #    logger = root.manager.loggerDict[log]
    #    if log in child_loggers:
    #        logger.level = logging.NOTSET
    #        logger.handlers = []
    #        logger.propagate = 1
    #    elif disable_existing_loggers:
    #        logger.disabled = 1
    _handle_existing_loggers(existing, child_loggers, disable_existing)


def _clearExistingHandlers():
    """Clear and close existing handlers"""
    logging._handlers.clear()
    logging.shutdown(logging._handlerList[:])
    del logging._handlerList[:]


IDENTIFIER = re.compile('^[a-z_][a-z0-9_]*$', re.I)


def valid_ident(s):
    m = IDENTIFIER.match(s)
    if not m:
        raise ValueError('Not a valid Python identifier: %r' % s)
    return True


class ConvertingMixin(object):
    """For ConvertingXXX's, this mixin class provides common functions"""

    def convert_with_key(self, key, value, replace=True):
        result = self.configurator.convert(value)
        #If the converted value is different, save for next time
        if value is not result:
            if replace:
                self[key] = result
            if type(result) in (ConvertingDict, ConvertingList,
                               ConvertingTuple):
                result.parent = self
                result.key = key
        return result

    def convert(self, value):
        result = self.configurator.convert(value)
        if value is not result:
            if type(result) in (ConvertingDict, ConvertingList,
                               ConvertingTuple):
                result.parent = self
        return result


# The ConvertingXXX classes are wrappers around standard Python containers,
# and they serve to convert any suitable values in the container. The
# conversion converts base dicts, lists and tuples to their wrapped
# equivalents, whereas strings which match a conversion format are converted
# appropriately.
#
# Each wrapper should have a configurator attribute holding the actual
# configurator to use for conversion.

class ConvertingDict(dict, ConvertingMixin):
    """A converting dictionary wrapper."""

    def __getitem__(self, key):
        value = dict.__getitem__(self, key)
        return self.convert_with_key(key, value)

    def get(self, key, default=None):
        value = dict.get(self, key, default)
        return self.convert_with_key(key, value)

    def pop(self, key, default=None):
        value = dict.pop(self, key, default)
        return self.convert_with_key(key, value, replace=False)

class ConvertingList(list, ConvertingMixin):
    """A converting list wrapper."""
    def __getitem__(self, key):
        value = list.__getitem__(self, key)
        return self.convert_with_key(key, value)

    def pop(self, idx=-1):
        value = list.pop(self, idx)
        return self.convert(value)

class ConvertingTuple(tuple, ConvertingMixin):
    """A converting tuple wrapper."""
    def __getitem__(self, key):
        value = tuple.__getitem__(self, key)
        # Can't replace a tuple entry.
        return self.convert_with_key(key, value, replace=False)

class BaseConfigurator(object):
    """
    The configurator base class which defines some useful defaults.
    """

    CONVERT_PATTERN = re.compile(r'^(?P<prefix>[a-z]+)://(?P<suffix>.*)$')

    WORD_PATTERN = re.compile(r'^\s*(\w+)\s*')
    DOT_PATTERN = re.compile(r'^\.\s*(\w+)\s*')
    INDEX_PATTERN = re.compile(r'^\[\s*(\w+)\s*\]\s*')
    DIGIT_PATTERN = re.compile(r'^\d+$')

    value_converters = {
        'ext' : 'ext_convert',
        'cfg' : 'cfg_convert',
    }

    # We might want to use a different one, e.g. importlib
    importer = staticmethod(__import__)

    def __init__(self, config):
        self.config = ConvertingDict(config)
        self.config.configurator = self

    def resolve(self, s):
        """
        Resolve strings to objects using standard import and attribute
        syntax.
        """
        name = s.split('.')
        used = name.pop(0)
        try:
            found = self.importer(used)
            for frag in name:
                used += '.' + frag
                try:
                    found = getattr(found, frag)
                except AttributeError:
                    self.importer(used)
                    found = getattr(found, frag)
            return found
        except ImportError as e:
            v = ValueError('Cannot resolve %r: %s' % (s, e))
            raise v from e

    def ext_convert(self, value):
        """Default converter for the ext:// protocol."""
        return self.resolve(value)

    def cfg_convert(self, value):
        """Default converter for the cfg:// protocol."""
        rest = value
        m = self.WORD_PATTERN.match(rest)
        if m is None:
            raise ValueError("Unable to convert %r" % value)
        else:
            rest = rest[m.end():]
            d = self.config[m.groups()[0]]
            #print d, rest
            while rest:
                m = self.DOT_PATTERN.match(rest)
                if m:
                    d = d[m.groups()[0]]
                else:
                    m = self.INDEX_PATTERN.match(rest)
                    if m:
                        idx = m.groups()[0]
                        if not self.DIGIT_PATTERN.match(idx):
                            d = d[idx]
                        else:
                            try:
                                n = int(idx) # try as number first (most likely)
                                d = d[n]
                            except TypeError:
                                d = d[idx]
                if m:
                    rest = rest[m.end():]
                else:
                    raise ValueError('Unable to convert '
                                     '%r at %r' % (value, rest))
        #rest should be empty
        return d

    def convert(self, value):
        """
        Convert values to an appropriate type. dicts, lists and tuples are
        replaced by their converting alternatives. Strings are checked to
        see if they have a conversion format and are converted if they do.
        """
        if not isinstance(value, ConvertingDict) and isinstance(value, dict):
            value = ConvertingDict(value)
            value.configurator = self
        elif not isinstance(value, ConvertingList) and isinstance(value, list):
            value = ConvertingList(value)
            value.configurator = self
        elif not isinstance(value, ConvertingTuple) and\
                 isinstance(value, tuple) and not hasattr(value, '_fields'):
            value = ConvertingTuple(value)
            value.configurator = self
        elif isinstance(value, str): # str for py3k
            m = self.CONVERT_PATTERN.match(value)
            if m:
                d = m.groupdict()
                prefix = d['prefix']
                converter = self.value_converters.get(prefix, None)
                if converter:
                    suffix = d['suffix']
                    converter = getattr(self, converter)
                    value = converter(suffix)
        return value

    def configure_custom(self, config):
        """Configure an object with a user-supplied factory."""
        c = config.pop('()')
        if not callable(c):
            c = self.resolve(c)
        props = config.pop('.', None)
        # Check for valid identifiers
        kwargs = {k: config[k] for k in config if valid_ident(k)}
        result = c(**kwargs)
        if props:
            for name, value in props.items():
                setattr(result, name, value)
        return result

    def as_tuple(self, value):
        """Utility function which converts lists to tuples."""
        if isinstance(value, list):
            value = tuple(value)
        return value

class DictConfigurator(BaseConfigurator):
    """
    Configure logging using a dictionary-like object to describe the
    configuration.
    """

    def configure(self):
        """Do the configuration."""

        config = self.config
        if 'version' not in config:
            raise ValueError("dictionary doesn't specify a version")
        if config['version'] != 1:
            raise ValueError("Unsupported version: %s" % config['version'])
        incremental = config.pop('incremental', False)
        EMPTY_DICT = {}
        logging._acquireLock()
        try:
            if incremental:
                handlers = config.get('handlers', EMPTY_DICT)
                for name in handlers:
                    if name not in logging._handlers:
                        raise ValueError('No handler found with '
                                         'name %r'  % name)
                    else:
                        try:
                            handler = logging._handlers[name]
                            handler_config = handlers[name]
                            level = handler_config.get('level', None)
                            if level:
                                handler.setLevel(logging._checkLevel(level))
                        except Exception as e:
                            raise ValueError('Unable to configure handler '
                                             '%r' % name) from e
                loggers = config.get('loggers', EMPTY_DICT)
                for name in loggers:
                    try:
                        self.configure_logger(name, loggers[name], True)
                    except Exception as e:
                        raise ValueError('Unable to configure logger '
                                         '%r' % name) from e
                root = config.get('root', None)
                if root:
                    try:
                        self.configure_root(root, True)
                    except Exception as e:
                        raise ValueError('Unable to configure root '
                                         'logger') from e
            else:
                disable_existing = config.pop('disable_existing_loggers', True)

                _clearExistingHandlers()

                # Do formatters first - they don't refer to anything else
                formatters = config.get('formatters', EMPTY_DICT)
                for name in formatters:
                    try:
                        formatters[name] = self.configure_formatter(
                                                            formatters[name])
                    except Exception as e:
                        raise ValueError('Unable to configure '
                                         'formatter %r' % name) from e
                # Next, do filters - they don't refer to anything else, either
                filters = config.get('filters', EMPTY_DICT)
                for name in filters:
                    try:
                        filters[name] = self.configure_filter(filters[name])
                    except Exception as e:
                        raise ValueError('Unable to configure '
                                         'filter %r' % name) from e

                # Next, do handlers - they refer to formatters and filters
                # As handlers can refer to other handlers, sort the keys
                # to allow a deterministic order of configuration
                handlers = config.get('handlers', EMPTY_DICT)
                deferred = []
                for name in sorted(handlers):
                    try:
                        handler = self.configure_handler(handlers[name])
                        handler.name = name
                        handlers[name] = handler
                    except Exception as e:
                        if ' not configured yet' in str(e.__cause__):
                            deferred.append(name)
                        else:
                            raise ValueError('Unable to configure handler '
                                             '%r' % name) from e

                # Now do any that were deferred
                for name in deferred:
                    try:
                        handler = self.configure_handler(handlers[name])
                        handler.name = name
                        handlers[name] = handler
                    except Exception as e:
                        raise ValueError('Unable to configure handler '
                                         '%r' % name) from e

                # Next, do loggers - they refer to handlers and filters

                #we don't want to lose the existing loggers,
                #since other threads may have pointers to them.
                #existing is set to contain all existing loggers,
                #and as we go through the new configuration we
                #remove any which are configured. At the end,
                #what's left in existing is the set of loggers
                #which were in the previous configuration but
                #which are not in the new configuration.
                root = logging.root
                existing = list(root.manager.loggerDict.keys())
                #The list needs to be sorted so that we can
                #avoid disabling child loggers of explicitly
                #named loggers. With a sorted list it is easier
                #to find the child loggers.
                existing.sort()
                #We'll keep the list of existing loggers
                #which are children of named loggers here...
                child_loggers = []
                #now set up the new ones...
                loggers = config.get('loggers', EMPTY_DICT)
                for name in loggers:
                    if name in existing:
                        i = existing.index(name) + 1 # look after name
                        prefixed = name + "."
                        pflen = len(prefixed)
                        num_existing = len(existing)
                        while i < num_existing:
                            if existing[i][:pflen] == prefixed:
                                child_loggers.append(existing[i])
                            i += 1
                        existing.remove(name)
                    try:
                        self.configure_logger(name, loggers[name])
                    except Exception as e:
                        raise ValueError('Unable to configure logger '
                                         '%r' % name) from e

                #Disable any old loggers. There's no point deleting
                #them as other threads may continue to hold references
                #and by disabling them, you stop them doing any logging.
                #However, don't disable children of named loggers, as that's
                #probably not what was intended by the user.
                #for log in existing:
                #    logger = root.manager.loggerDict[log]
                #    if log in child_loggers:
                #        logger.level = logging.NOTSET
                #        logger.handlers = []
                #        logger.propagate = True
                #    elif disable_existing:
                #        logger.disabled = True
                _handle_existing_loggers(existing, child_loggers,
                                         disable_existing)

                # And finally, do the root logger
                root = config.get('root', None)
                if root:
                    try:
                        self.configure_root(root)
                    except Exception as e:
                        raise ValueError('Unable to configure root '
                                         'logger') from e
        finally:
            logging._releaseLock()

    def configure_formatter(self, config):
        """Configure a formatter from a dictionary."""
        if '()' in config:
            factory = config['()'] # for use in exception handler
            try:
                result = self.configure_custom(config)
            except TypeError as te:
                if "'format'" not in str(te):
                    raise
                #Name of parameter changed from fmt to format.
                #Retry with old name.
                #This is so that code can be used with older Python versions
                #(e.g. by Django)
                config['fmt'] = config.pop('format')
                config['()'] = factory
                result = self.configure_custom(config)
        else:
            fmt = config.get('format', None)
            dfmt = config.get('datefmt', None)
            style = config.get('style', '%')
            cname = config.get('class', None)
            defaults = config.get('defaults', None)

            if not cname:
                c = logging.Formatter
            else:
                c = _resolve(cname)

            kwargs  = {}

            # Add defaults only if it exists.
            # Prevents TypeError in custom formatter callables that do not
            # accept it.
            if defaults is not None:
                kwargs['defaults'] = defaults

            # A TypeError would be raised if "validate" key is passed in with a formatter callable
            # that does not accept "validate" as a parameter
            if 'validate' in config:  # if user hasn't mentioned it, the default will be fine
                result = c(fmt, dfmt, style, config['validate'], **kwargs)
            else:
                result = c(fmt, dfmt, style, **kwargs)

        return result

    def configure_filter(self, config):
        """Configure a filter from a dictionary."""
        if '()' in config:
            result = self.configure_custom(config)
        else:
            name = config.get('name', '')
            result = logging.Filter(name)
        return result

    def add_filters(self, filterer, filters):
        """Add filters to a filterer from a list of names."""
        for f in filters:
            try:
                if callable(f) or callable(getattr(f, 'filter', None)):
                    filter_ = f
                else:
                    filter_ = self.config['filters'][f]
                filterer.addFilter(filter_)
            except Exception as e:
                raise ValueError('Unable to add filter %r' % f) from e

    def _configure_queue_handler(self, klass, **kwargs):
        if 'queue' in kwargs:
            q = kwargs['queue']
        else:
            q = queue.Queue()  # unbounded
        rhl = kwargs.get('respect_handler_level', False)
        if 'listener' in kwargs:
            lklass = kwargs['listener']
        else:
            lklass = logging.handlers.QueueListener
        listener = lklass(q, *kwargs['handlers'], respect_handler_level=rhl)
        handler = klass(q)
        handler.listener = listener
        return handler

    def configure_handler(self, config):
        """Configure a handler from a dictionary."""
        config_copy = dict(config)  # for restoring in case of error
        formatter = config.pop('formatter', None)
        if formatter:
            try:
                formatter = self.config['formatters'][formatter]
            except Exception as e:
                raise ValueError('Unable to set formatter '
                                 '%r' % formatter) from e
        level = config.pop('level', None)
        filters = config.pop('filters', None)
        if '()' in config:
            c = config.pop('()')
            if not callable(c):
                c = self.resolve(c)
            factory = c
        else:
            cname = config.pop('class')
            if callable(cname):
                klass = cname
            else:
                klass = self.resolve(cname)
            if issubclass(klass, logging.handlers.MemoryHandler) and\
                'target' in config:
                # Special case for handler which refers to another handler
                try:
                    tn = config['target']
                    th = self.config['handlers'][tn]
                    if not isinstance(th, logging.Handler):
                        config.update(config_copy)  # restore for deferred cfg
                        raise TypeError('target not configured yet')
                    config['target'] = th
                except Exception as e:
                    raise ValueError('Unable to set target handler %r' % tn) from e
            elif issubclass(klass, logging.handlers.QueueHandler):
                # Another special case for handler which refers to other handlers
                if 'handlers' not in config:
                    raise ValueError('No handlers specified for a QueueHandler')
                if 'queue' in config:
                    qspec = config['queue']
                    if not isinstance(qspec, queue.Queue):
                        if isinstance(qspec, str):
                            q = self.resolve(qspec)
                            if not callable(q):
                                raise TypeError('Invalid queue specifier %r' % qspec)
                            q = q()
                        elif isinstance(qspec, dict):
                            if '()' not in qspec:
                                raise TypeError('Invalid queue specifier %r' % qspec)
                            q = self.configure_custom(dict(qspec))
                        else:
                            raise TypeError('Invalid queue specifier %r' % qspec)
                        config['queue'] = q
                if 'listener' in config:
                    lspec = config['listener']
                    if isinstance(lspec, type):
                        if not issubclass(lspec, logging.handlers.QueueListener):
                            raise TypeError('Invalid listener specifier %r' % lspec)
                    else:
                        if isinstance(lspec, str):
                            listener = self.resolve(lspec)
                            if isinstance(listener, type) and\
                                not issubclass(listener, logging.handlers.QueueListener):
                                raise TypeError('Invalid listener specifier %r' % lspec)
                        elif isinstance(lspec, dict):
                            if '()' not in lspec:
                                raise TypeError('Invalid listener specifier %r' % lspec)
                            listener = self.configure_custom(dict(lspec))
                        else:
                            raise TypeError('Invalid listener specifier %r' % lspec)
                        if not callable(listener):
                            raise TypeError('Invalid listener specifier %r' % lspec)
                        config['listener'] = listener
                hlist = []
                try:
                    for hn in config['handlers']:
                        h = self.config['handlers'][hn]
                        if not isinstance(h, logging.Handler):
                            config.update(config_copy)  # restore for deferred cfg
                            raise TypeError('Required handler %r '
                                            'is not configured yet' % hn)
                        hlist.append(h)
                except Exception as e:
                    raise ValueError('Unable to set required handler %r' % hn) from e
                config['handlers'] = hlist
            elif issubclass(klass, logging.handlers.SMTPHandler) and\
                'mailhost' in config:
                config['mailhost'] = self.as_tuple(config['mailhost'])
            elif issubclass(klass, logging.handlers.SysLogHandler) and\
                'address' in config:
                config['address'] = self.as_tuple(config['address'])
            if issubclass(klass, logging.handlers.QueueHandler):
                factory = functools.partial(self._configure_queue_handler, klass)
            else:
                factory = klass
        props = config.pop('.', None)
        kwargs = {k: config[k] for k in config if valid_ident(k)}
        try:
            result = factory(**kwargs)
        except TypeError as te:
            if "'stream'" not in str(te):
                raise
            #The argument name changed from strm to stream
            #Retry with old name.
            #This is so that code can be used with older Python versions
            #(e.g. by Django)
            kwargs['strm'] = kwargs.pop('stream')
            result = factory(**kwargs)
        if formatter:
            result.setFormatter(formatter)
        if level is not None:
            result.setLevel(logging._checkLevel(level))
        if filters:
            self.add_filters(result, filters)
        if props:
            for name, value in props.items():
                setattr(result, name, value)
        return result

    def add_handlers(self, logger, handlers):
        """Add handlers to a logger from a list of names."""
        for h in handlers:
            try:
                logger.addHandler(self.config['handlers'][h])
            except Exception as e:
                raise ValueError('Unable to add handler %r' % h) from e

    def common_logger_config(self, logger, config, incremental=False):
        """
        Perform configuration which is common to root and non-root loggers.
        """
        level = config.get('level', None)
        if level is not None:
            logger.setLevel(logging._checkLevel(level))
        if not incremental:
            #Remove any existing handlers
            for h in logger.handlers[:]:
                logger.removeHandler(h)
            handlers = config.get('handlers', None)
            if handlers:
                self.add_handlers(logger, handlers)
            filters = config.get('filters', None)
            if filters:
                self.add_filters(logger, filters)

    def configure_logger(self, name, config, incremental=False):
        """Configure a non-root logger from a dictionary."""
        logger = logging.getLogger(name)
        self.common_logger_config(logger, config, incremental)
        logger.disabled = False
        propagate = config.get('propagate', None)
        if propagate is not None:
            logger.propagate = propagate

    def configure_root(self, config, incremental=False):
        """Configure a root logger from a dictionary."""
        root = logging.getLogger()
        self.common_logger_config(root, config, incremental)

dictConfigClass = DictConfigurator

def dictConfig(config):
    """Configure logging using a dictionary."""
    dictConfigClass(config).configure()


def listen(port=DEFAULT_LOGGING_CONFIG_PORT, verify=None):
    """
    Start up a socket server on the specified port, and listen for new
    configurations.

    These will be sent as a file suitable for processing by fileConfig().
    Returns a Thread object on which you can call start() to start the server,
    and which you can join() when appropriate. To stop the server, call
    stopListening().

    Use the ``verify`` argument to verify any bytes received across the wire
    from a client. If specified, it should be a callable which receives a
    single argument - the bytes of configuration data received across the
    network - and it should return either ``None``, to indicate that the
    passed in bytes could not be verified and should be discarded, or a
    byte string which is then passed to the configuration machinery as
    normal. Note that you can return transformed bytes, e.g. by decrypting
    the bytes passed in.
    """

    class ConfigStreamHandler(StreamRequestHandler):
        """
        Handler for a logging configuration request.

        It expects a completely new logging configuration and uses fileConfig
        to install it.
        """
        def handle(self):
            """
            Handle a request.

            Each request is expected to be a 4-byte length, packed using
            struct.pack(">L", n), followed by the config file.
            Uses fileConfig() to do the grunt work.
            """
            try:
                conn = self.connection
                chunk = conn.recv(4)
                if len(chunk) == 4:
                    slen = struct.unpack(">L", chunk)[0]
                    chunk = self.connection.recv(slen)
                    while len(chunk) < slen:
                        chunk = chunk + conn.recv(slen - len(chunk))
                    if self.server.verify is not None:
                        chunk = self.server.verify(chunk)
                    if chunk is not None:   # verified, can process
                        chunk = chunk.decode("utf-8")
                        try:
                            import json
                            d =json.loads(chunk)
                            assert isinstance(d, dict)
                            dictConfig(d)
                        except Exception:
                            #Apply new configuration.

                            file = io.StringIO(chunk)
                            try:
                                fileConfig(file)
                            except Exception:
                                traceback.print_exc()
                    if self.server.ready:
                        self.server.ready.set()
            except OSError as e:
                if e.errno != RESET_ERROR:
                    raise

    class ConfigSocketReceiver(ThreadingTCPServer):
        """
        A simple TCP socket-based logging config receiver.
        """

        allow_reuse_address = 1

        def __init__(self, host='localhost', port=DEFAULT_LOGGING_CONFIG_PORT,
                     handler=None, ready=None, verify=None):
            ThreadingTCPServer.__init__(self, (host, port), handler)
            logging._acquireLock()
            self.abort = 0
            logging._releaseLock()
            self.timeout = 1
            self.ready = ready
            self.verify = verify

        def serve_until_stopped(self):
            import select
            abort = 0
            while not abort:
                rd, wr, ex = select.select([self.socket.fileno()],
                                           [], [],
                                           self.timeout)
                if rd:
                    self.handle_request()
                logging._acquireLock()
                abort = self.abort
                logging._releaseLock()
            self.server_close()

    class Server(threading.Thread):

        def __init__(self, rcvr, hdlr, port, verify):
            super(Server, self).__init__()
            self.rcvr = rcvr
            self.hdlr = hdlr
            self.port = port
            self.verify = verify
            self.ready = threading.Event()

        def run(self):
            server = self.rcvr(port=self.port, handler=self.hdlr,
                               ready=self.ready,
                               verify=self.verify)
            if self.port == 0:
                self.port = server.server_address[1]
            self.ready.set()
            global _listener
            logging._acquireLock()
            _listener = server
            logging._releaseLock()
            server.serve_until_stopped()

    return Server(ConfigSocketReceiver, ConfigStreamHandler, port, verify)

def stopListening():
    """
    Stop the listening server which was created with a call to listen().
    """
    global _listener
    logging._acquireLock()
    try:
        if _listener:
            _listener.abort = 1
            _listener = None
    finally:
        logging._releaseLock()<|MERGE_RESOLUTION|>--- conflicted
+++ resolved
@@ -60,7 +60,7 @@
     configuration).
     """
     import configparser
-    
+
     if isinstance(fname, str):
         if not os.path.exists(fname):
             raise FileNotFoundError(f"{fname} doesn't exit")
@@ -70,7 +70,6 @@
     if isinstance(fname, configparser.RawConfigParser):
         cp = fname
     else:
-<<<<<<< HEAD
         try:
             cp = configparser.ConfigParser(defaults)
             if hasattr(fname, 'readline'):
@@ -80,17 +79,7 @@
                 cp.read(fname, encoding=encoding)
         except configparser.ParsingError as e:
             raise ValueError(f"{fname} is invalid, errored with: {e}")
-        
-=======
-        cp = configparser.ConfigParser(defaults)
-        if hasattr(fname, 'readline'):
-            cp.read_file(fname)
-        else:
-            encoding = io.text_encoding(encoding)
-            files = cp.read(fname, encoding=encoding)
-            if not files:
-                raise ValueError(f"{fname} doesn't exist")
->>>>>>> 091cfc53
+
     formatters = _create_formatters(cp)
 
     # critical section
